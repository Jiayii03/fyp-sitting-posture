--- conflicted
+++ resolved
@@ -332,17 +332,9 @@
 @api_bp.route('/test_kafka_service', methods=['GET'])
 def test_kafka_service():
     try:
-        # Send a test posture event. Adjust the parameters as needed.
-<<<<<<< HEAD
-        kafka_service.send_test_event("Test event from backend.")
-        print(f"Sent test kafka event")
-        return jsonify({"status": "success", "message": "Test Kafka event sent."}), 200
-    except Exception as e:
-=======
         # kafka_service.send_test_event("Test event from backend.")
         print(f"Sent test kafka event")
         return jsonify({"status": "success", "message": "Test Kafka event sent."}), 200
     except Exception as e:
         print(e)
->>>>>>> fd022a58
         return jsonify({"status": "error", "message": str(e)}), 500